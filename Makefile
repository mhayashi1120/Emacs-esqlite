<<<<<<< HEAD
PACKAGE = esqlite
=======
PACKAGE = sqlite3

VERSION = $(shell sed -n -e 's/^.define-package.*\"\([0-9.]*\)\"/\1/p' esqlite-pkg.el)
>>>>>>> 2aa571e0

ARCHIVE_DIR_PREFIX = ..

GOMI	= *.elc *~

RELEASE_FILES = \
<<<<<<< HEAD
	esqlite-helm.el esqlite-mode.el esqlite-pkg.el \
	esqlite.el
=======
	esqlite-helm.el esqlite-mode.el	esqlite.el
>>>>>>> 2aa571e0

check:
	emacs -q -batch -L . -L Emacs-pcsv -eval "(progn (byte-compile-file \"esqlite.el\") (byte-compile-file \"esqlite-helm.el\") (byte-compile-file \"esqlite-mode.el\"))"; \
	emacs -q -batch -l Emacs-pcsv/pcsv.el -l esqlite.el -l esqlite-helm.el -l esqlite-test.el \
		-eval "(ert-run-tests-batch-and-exit '(tag esqlite))"

clean:
	rm -rf $(GOMI)


<|MERGE_RESOLUTION|>--- conflicted
+++ resolved
@@ -1,22 +1,11 @@
-<<<<<<< HEAD
 PACKAGE = esqlite
-=======
-PACKAGE = sqlite3
-
-VERSION = $(shell sed -n -e 's/^.define-package.*\"\([0-9.]*\)\"/\1/p' esqlite-pkg.el)
->>>>>>> 2aa571e0
 
 ARCHIVE_DIR_PREFIX = ..
 
 GOMI	= *.elc *~
 
 RELEASE_FILES = \
-<<<<<<< HEAD
-	esqlite-helm.el esqlite-mode.el esqlite-pkg.el \
-	esqlite.el
-=======
 	esqlite-helm.el esqlite-mode.el	esqlite.el
->>>>>>> 2aa571e0
 
 check:
 	emacs -q -batch -L . -L Emacs-pcsv -eval "(progn (byte-compile-file \"esqlite.el\") (byte-compile-file \"esqlite-helm.el\") (byte-compile-file \"esqlite-mode.el\"))"; \
